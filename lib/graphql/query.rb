--- conflicted
+++ resolved
@@ -69,12 +69,8 @@
     def initialize(schema, query_string = nil, query: nil, document: nil, context: nil, variables: {}, validate: true, subscription_topic: nil, operation_name: nil, root_value: nil, max_depth: nil, max_complexity: nil, except: nil, only: nil)
       @schema = schema
       @filter = schema.default_filter.merge(except: except, only: only)
-<<<<<<< HEAD
+      @context = Context.new(query: self, object: root_value, values: context)
       @subscription_topic = subscription_topic
-      @context = Context.new(query: self, values: context)
-=======
-      @context = Context.new(query: self, object: root_value, values: context)
->>>>>>> 7c74fed9
       @root_value = root_value
       @fragments = nil
       @operations = nil
